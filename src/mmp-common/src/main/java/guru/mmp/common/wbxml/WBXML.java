/*
 * Copyright 2016 Marcus Portmann
 *
 * Licensed under the Apache License, Version 2.0 (the "License");
 * you may not use this file except in compliance with the License.
 * You may obtain a copy of the License at
 *
 *   http://www.apache.org/licenses/LICENSE-2.0
 *
 * Unless required by applicable law or agreed to in writing, software
 * distributed under the License is distributed on an "AS IS" BASIS,
 * WITHOUT WARRANTIES OR CONDITIONS OF ANY KIND, either express or implied.
 * See the License for the specific language governing permissions and
 * limitations under the License.
 */

package guru.mmp.common.wbxml;

/**
 * The <code>WBXML</code> class contains the WBXML constants.
 *
 * @author Marcus Portmann
 */
@SuppressWarnings("unused")
public class WBXML
{
  /** The ID for the ISO 8895-1 character set. */
  public static final int CHARSET_ISO_8859_1 = 0x04;

  /**
   * The ID for the UTF-16 character set.
   */
  public static final int CHARSET_UTF_16 = 0x03F7;

  /**
   * The ID for the UTF-8 character set.
   */
  public static final int CHARSET_UTF_8 = 106;

  /**
   * The value signifying an end token.
   */
  public static final int TOKEN_END = 0x01;

  /**
   * The value signifying an entity token
   */
  public static final int TOKEN_ENTITY = 0x02;

<<<<<<< HEAD
  /** The value signifying a single-byte document-type-specific extension token. */
  public static final int TOKEN_EXT_0 = 0xC0;

  /** The value signifying a single-byte document-type-specific extension token. */
  public static final int TOKEN_EXT_1 = 0xC1;

  /** The value signifying a single-byte document-type-specific extension token. */
  public static final int TOKEN_EXT_2 = 0xC2;

  /** The value signifying an inline string document-type-specific extension token. */
  public static final int TOKEN_EXT_I_0 = 0x40;

  /** The value signifying an inline string document-type-specific extension token. */
  public static final int TOKEN_EXT_I_1 = 0x41;

  /** The value signifying an inline string document-type-specific extension token. */
  public static final int TOKEN_EXT_I_2 = 0x42;

  /** The value signifying an inline integer document-type-specific extension token. */
  public static final int TOKEN_EXT_T_0 = 0x80;

  /** The value signifying an inline integer document-type-specific extension token. */
  public static final int TOKEN_EXT_T_1 = 0x81;

  /** The value signifying an inline integer document-type-specific extension token. */
  public static final int TOKEN_EXT_T_2 = 0x82;

  /**
   * The value signifying an unknown attribute name, or unknown tag posessing no attributes or
   * content.
   */
  public static final int TOKEN_LITERAL = 0x04;

  /** The value signifying an unknown tag possessing attributes but no content. */
  public static final int TOKEN_LITERAL_A = 0x84;

  /** The value signifying an unknown tag possessing both attributes and content. */
  public static final int TOKEN_LITERAL_AC = 0xC4;

  /** The value signifying an unknown tag possessing content but no attributes. */
  public static final int TOKEN_LITERAL_C = 0x44;

  /** The value signifying an opaque content token. */
  public static final int TOKEN_OPAQUE = 0xC3;

  /** The value signifying a processing instruction. */
  public static final int TOKEN_PI = 0x43;

  /** The value signifying an inline string. */
  public static final int TOKEN_STR_I = 0x03;

  /** The value signifying a string table reference. */
=======
  /**
   * Field description
   */
  public static final int TOKEN_EXT_0 = 0xC0;

  /**
   * Field description
   */
  public static final int TOKEN_EXT_1 = 0xC1;

  /**
   * Field description
   */
  public static final int TOKEN_EXT_2 = 0xC2;

  /**
   * Field description
   */
  public static final int TOKEN_EXT_I_0 = 0x40;

  /**
   * Field description
   */
  public static final int TOKEN_EXT_I_1 = 0x41;

  /**
   * Field description
   */
  public static final int TOKEN_EXT_I_2 = 0x42;

  /**
   * Field description
   */
  public static final int TOKEN_EXT_T_0 = 0x80;

  /**
   * Field description
   */
  public static final int TOKEN_EXT_T_1 = 0x81;

  /**
   * Field description
   */
  public static final int TOKEN_EXT_T_2 = 0x82;

  /**
   * Field description
   */
  public static final int TOKEN_LITERAL = 0x04;

  /**
   * Field description
   */
  public static final int TOKEN_LITERAL_A = 0x84;

  /**
   * Field description
   */
  public static final int TOKEN_LITERAL_AC = 0xC4;

  /**
   * Field description
   */
  public static final int TOKEN_LITERAL_C = 0x44;

  /**
   * The value signifying an opaque content token
   */
  public static final int TOKEN_OPAQUE = 0xC3;

  /**
   * Field description
   */
  public static final int TOKEN_PI = 0x43;

  /**
   * Field description
   */
  public static final int TOKEN_STR_I = 0x03;

  /**
   * Field description
   */
>>>>>>> 939f37f6
  public static final int TOKEN_STR_T = 0x83;

  /**
   * The value signifying a switch page token.
   */
  public static final int TOKEN_SWITCH_PAGE = 0x00;

  /**
   * The supported WBXML version.
   */
  public static final int WBXML_VERSION = 0x01;
}<|MERGE_RESOLUTION|>--- conflicted
+++ resolved
@@ -24,7 +24,9 @@
 @SuppressWarnings("unused")
 public class WBXML
 {
-  /** The ID for the ISO 8895-1 character set. */
+  /**
+   * The ID for the ISO 8895-1 character set.
+   */
   public static final int CHARSET_ISO_8859_1 = 0x04;
 
   /**
@@ -47,32 +49,49 @@
    */
   public static final int TOKEN_ENTITY = 0x02;
 
-<<<<<<< HEAD
-  /** The value signifying a single-byte document-type-specific extension token. */
+  /**
+   * The value signifying a single-byte document-type-specific extension token.
+   */
   public static final int TOKEN_EXT_0 = 0xC0;
 
-  /** The value signifying a single-byte document-type-specific extension token. */
+  /**
+   * The value signifying a single-byte document-type-specific extension token.
+   */
   public static final int TOKEN_EXT_1 = 0xC1;
 
-  /** The value signifying a single-byte document-type-specific extension token. */
+  /**
+   * The value signifying a single-byte document-type-specific extension token.
+   */
   public static final int TOKEN_EXT_2 = 0xC2;
 
-  /** The value signifying an inline string document-type-specific extension token. */
+  /**
+   * The value signifying an inline string document-type-specific extension token.
+   */
   public static final int TOKEN_EXT_I_0 = 0x40;
 
-  /** The value signifying an inline string document-type-specific extension token. */
+  /**
+   * The value signifying an inline string document-type-specific extension token.
+   */
   public static final int TOKEN_EXT_I_1 = 0x41;
 
-  /** The value signifying an inline string document-type-specific extension token. */
+  /**
+   * The value signifying an inline string document-type-specific extension token.
+   */
   public static final int TOKEN_EXT_I_2 = 0x42;
 
-  /** The value signifying an inline integer document-type-specific extension token. */
+  /**
+   * The value signifying an inline integer document-type-specific extension token.
+   */
   public static final int TOKEN_EXT_T_0 = 0x80;
 
-  /** The value signifying an inline integer document-type-specific extension token. */
+  /**
+   * The value signifying an inline integer document-type-specific extension token.
+   */
   public static final int TOKEN_EXT_T_1 = 0x81;
 
-  /** The value signifying an inline integer document-type-specific extension token. */
+  /**
+   * The value signifying an inline integer document-type-specific extension token.
+   */
   public static final int TOKEN_EXT_T_2 = 0x82;
 
   /**
@@ -81,110 +100,39 @@
    */
   public static final int TOKEN_LITERAL = 0x04;
 
-  /** The value signifying an unknown tag possessing attributes but no content. */
-  public static final int TOKEN_LITERAL_A = 0x84;
-
-  /** The value signifying an unknown tag possessing both attributes and content. */
-  public static final int TOKEN_LITERAL_AC = 0xC4;
-
-  /** The value signifying an unknown tag possessing content but no attributes. */
-  public static final int TOKEN_LITERAL_C = 0x44;
-
-  /** The value signifying an opaque content token. */
-  public static final int TOKEN_OPAQUE = 0xC3;
-
-  /** The value signifying a processing instruction. */
-  public static final int TOKEN_PI = 0x43;
-
-  /** The value signifying an inline string. */
-  public static final int TOKEN_STR_I = 0x03;
-
-  /** The value signifying a string table reference. */
-=======
   /**
-   * Field description
-   */
-  public static final int TOKEN_EXT_0 = 0xC0;
-
-  /**
-   * Field description
-   */
-  public static final int TOKEN_EXT_1 = 0xC1;
-
-  /**
-   * Field description
-   */
-  public static final int TOKEN_EXT_2 = 0xC2;
-
-  /**
-   * Field description
-   */
-  public static final int TOKEN_EXT_I_0 = 0x40;
-
-  /**
-   * Field description
-   */
-  public static final int TOKEN_EXT_I_1 = 0x41;
-
-  /**
-   * Field description
-   */
-  public static final int TOKEN_EXT_I_2 = 0x42;
-
-  /**
-   * Field description
-   */
-  public static final int TOKEN_EXT_T_0 = 0x80;
-
-  /**
-   * Field description
-   */
-  public static final int TOKEN_EXT_T_1 = 0x81;
-
-  /**
-   * Field description
-   */
-  public static final int TOKEN_EXT_T_2 = 0x82;
-
-  /**
-   * Field description
-   */
-  public static final int TOKEN_LITERAL = 0x04;
-
-  /**
-   * Field description
+   * The value signifying an unknown tag possessing attributes but no content.
    */
   public static final int TOKEN_LITERAL_A = 0x84;
 
   /**
-   * Field description
+   * The value signifying an unknown tag possessing both attributes and content.
    */
   public static final int TOKEN_LITERAL_AC = 0xC4;
 
   /**
-   * Field description
+   * The value signifying an unknown tag possessing content but no attributes.
    */
   public static final int TOKEN_LITERAL_C = 0x44;
 
   /**
-   * The value signifying an opaque content token
+   * The value signifying an opaque content token.
    */
   public static final int TOKEN_OPAQUE = 0xC3;
 
   /**
-   * Field description
+   * The value signifying a processing instruction.
    */
   public static final int TOKEN_PI = 0x43;
 
   /**
-   * Field description
+   * The value signifying an inline string.
    */
   public static final int TOKEN_STR_I = 0x03;
 
   /**
-   * Field description
+   * The value signifying a string table reference.
    */
->>>>>>> 939f37f6
   public static final int TOKEN_STR_T = 0x83;
 
   /**
